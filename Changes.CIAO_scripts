
<<<<<<< HEAD
# 4.13.1 - March 2021

  dax
  
    Added additional redshifted absorption spectral models.
    
    Added energy limits to the photon and energy flux calculations.
    Previously, the fluxes were computed for the entire energy range
    rather than for just the noticed energy range.
    
    Added button to run `conf` to the Model Editor GUI. 
=======
## 4.13.1 - March 2020

Updated scripts

  download_obsid_caldb
  
    The script will now skip downloading CALDB files associated with
    the transmission gratings (TG) if neither of the gratings
    were inserted during the observation.
>>>>>>> 9596b789


## 4.13.0 - December 2020

Updated scripts

  acis_check_pha_range *NEW*

    Estimate the actual energy range for an ACIS observation.

  chandra_repro

    If the script can only find original-format aspect solution files
    (those with CONTENT=ASPSOL) and with the new parameter
    "asol_update=yes", then chandra_repro will run the new
    asp_offaxis_corr tool to apply the DY,DZ, and DTHETA boresight
    corrections directly to the RA, Dec, ROLL, and quaternion values.
    This new aspect solution file will have CONTENT=ASPSOLOBI and
    should be used for all data analysis.

    Updated for changes to hrc_process_events and tg_resolve_events
    parameter files (several defunct parameters have been removed).

    Update for HRS-S+LETG to use automatic CALDB lookup to locate
    latest PI background filter file.

    Update the recreate_tg_mask=yes option to use a clean event file
    (GTI, status, and grade filtered) with tgdetect2.  The earlier
    behavior of using the Level 1 event file could lead to a poor
    zeroth order location.

  convert_xspec_script *NEW*

    This script (which is experimental) will convert a XSPEC save file
    to a file that can be used in Sherpa or a Python program. It is
    intended to simplify checking out fits from XSPEC in Sherpa, but
    is not guaranteed to create exactly the same results due to
    differences in how XSPEC and Sherpa work.

  convert_xspec_user_model *NEW*

    The script to allow XSPEC user models to be used in Sherpa has
    been added back in (it was removed in CIAO 4.11). The interface is
    similar to before but the model compilation is handled
    differently. The script remains experimental and users are advised
    to contact the CXC Helpdesk for help.

  dax

    Updates to plotting to match changes to sherpa PHA plot style.

  download_chandra_obsid, find_chandra_obsid

    These scripts should be more robust to future changes to the
    Chandra Data Archive.

  merge_obs, reproject_obs

    The warning message about not using the merged event file for
    calculating instrument responses now restricts the message so that
    the value does not include excess precision, but is limited to the
    limit value. The tangent point in the screen output has also seen
    its accuracy reduced (this only affects the screen output).

  mktgresp

    Fix for HRC-I + LETG combination.  The channel grid was mismatched
    between the RMF and the PHA files. Note: there are no calibrations
    for gratings used with HRC-I, so a diagonal RMF is created.

  rankroi *NEW*

    This script will take a stack of roi output files and will assign
    the overlapping area to "the best" source.  Users can choose which
    metric to use to determine the source ranking: most counts,
    largest area, etc.

  regphystocel *NEW*

    This script will convert a region stored in physical coordinates,
    including FITS region files, into ds9-format regions in celestial
    coordinates.  This can be especially useful when using srcflux
    with multiple observations which requires that user supplied
    regions be specified in celestial coordinates.

  specextract

    Internal changes, cleaning up code and logic.

  srcflux

    When multiple event files are specified, users will now also get a
    flux estimate from all the observations combined.  Currently model
    independent fluxes are not combined; but rates, photon fluxes, and
    model fluxes (absorbed and unabsorbed) are computed.
    Uncertainties are computed using the aprates tool.  Variable
    sources will likely yield incorrect flux estimates.

    In addition the energy band parameter has been changed to
    band=default.  This allows both ACIS (default is broad band) and
    HRC (default is wide band) to work without explicitly changing
    this parameter.

    A new random_seed parameter has been added which is passed to the
    simulate_psf script when psfmethod=marx.  The default
    random_seed=-1 will use the current time to seed the random
    stream.

    Updates to minimum number of events to simulate with MARX.  Also
    updates to deal with floating point precision of MARX PSF images.


Updated Python modules

  ciao_contrib.psf_contrib *NEW*

    Adds the PSF class and the psfFrac() and psfSize() functions to
    simplify the use of the CIAO psf module.

  ciao_contrib.runtool

    The runtool module has been updated to reflect new tools and
    changes to the parameters of tools in the CIAO 4.13 release.

  coords.format

    The deg2ra() and deg2dec() functions have gained an optional ndp
    parameter to restrict the number of decimal places used in the
    output.

Removed

  sherpa_contrib.xspec.xsconvolve module

    As Sherpa now supports XSPEC convolution models directly the
    xsconvolve model has been removed.<|MERGE_RESOLUTION|>--- conflicted
+++ resolved
@@ -1,6 +1,13 @@
 
-<<<<<<< HEAD
 # 4.13.1 - March 2021
+
+Updated scripts
+
+  download_obsid_caldb
+  
+    The script will now skip downloading CALDB files associated with
+    the transmission gratings (TG) if neither of the gratings
+    were inserted during the observation.
 
   dax
   
@@ -11,17 +18,7 @@
     rather than for just the noticed energy range.
     
     Added button to run `conf` to the Model Editor GUI. 
-=======
-## 4.13.1 - March 2020
 
-Updated scripts
-
-  download_obsid_caldb
-  
-    The script will now skip downloading CALDB files associated with
-    the transmission gratings (TG) if neither of the gratings
-    were inserted during the observation.
->>>>>>> 9596b789
 
 
 ## 4.13.0 - December 2020
