--- conflicted
+++ resolved
@@ -34,11 +34,8 @@
 __version__ = "CIAO 4.13"
 
 toolname = "specextract"
-<<<<<<< HEAD
 __revision__ = "09 Mar 2021"
-=======
-__revision__ = "25 Feb 2021"
->>>>>>> b8f98c11
+
 
 
 ##########################################################################
@@ -144,11 +141,8 @@
         # str() should not be needed, but left in, just in case
         filename = str(s)
         v2(f"  validating file: {filename}")
-<<<<<<< HEAD
+
         if filename.upper() in ["CALDB","NONE"]:
-=======
-        if filename in ["CALDB", "None", "NONE", "none"]:
->>>>>>> b8f98c11
             v3("  ... skipping")
             continue
 
@@ -941,14 +935,12 @@
             else:
                 v1("WARNING: Using refcoord position to produce response files.\n")
         else:
-<<<<<<< HEAD
             if ewmap_range_check is not None:
                 # do we want to error out if the number of counts is smaller than some magic count, instead of just zero?
                 
                 raise IOError(f"{file} has zero counts in the 'energy_wmap={ewmap_range_check}' range needed to generate a weights map.")
-            
-=======
->>>>>>> b8f98c11
+
+
             raise IOError(f"{file} has zero counts. Check that the region format is in sky pixels coordinates.")
 
         return False
@@ -1194,11 +1186,7 @@
 
     cti_app_val = fileio.get_keys_from_file(evt_filename)["CTI_APP"]
 
-<<<<<<< HEAD
     if cti_app_val.upper() == "NONE":
-=======
-    if cti_app_val == "NONE":
->>>>>>> b8f98c11
         raise IOError(f"File {evt_filename} is missing a CTI_APP header keyword, required by many CIAO tools; an ARF will not be created. Try re-running specextract after reprocessing your data.\n")
 
     acis_fef_lookup.punlearn()
@@ -1413,16 +1401,8 @@
     if not check_filename_set(filename):
         return None
 
-<<<<<<< HEAD
     return filename
-=======
-
-    if not filename or str(filename) in [None, "NULL", "NONE", "None",""," "]:
-        return None
-
-    else:
-        return filename
->>>>>>> b8f98c11
+
 
 
 
@@ -1504,11 +1484,7 @@
         region = full_filename
 
 
-<<<<<<< HEAD
     if not check_filename_set(region):
-=======
-    if not region or str(region) in [None, "NULL", "NONE", "None",""," "]:
->>>>>>> b8f98c11
         raise IOError(f"Please specify a valid spatial region filter for {full_filename} or use FOV region files.")
 
     return filter,region
@@ -1545,11 +1521,7 @@
         region = get_region_filter(full_filename)[1]
 
 
-<<<<<<< HEAD
     if not check_filename_set(region):
-=======
-    if not region or str(region) in [None, "NULL", "NONE", "None",""," "]:
->>>>>>> b8f98c11
         return None
 
     return region
@@ -1890,11 +1862,7 @@
     #
     # a) source stack
 
-<<<<<<< HEAD
     if infile and infile.lower() not in [""," ","none"]:
-=======
-    if infile and infile not in [""," ","None","none","NONE"]:
->>>>>>> b8f98c11
 
         # handle a stack of regions, but single input file, in the format: "evt.fits[sky=@reg.lis]",
         # assume no other dmfilter included
@@ -2026,11 +1994,7 @@
     isoutstack = True
     outroot_tmp = outroot
 
-<<<<<<< HEAD
     if outroot and outroot.lower() not in [""," ","none"]:
-=======
-    if outroot and outroot not in [""," ","None","none","NONE"]:
->>>>>>> b8f98c11
         out_stk = stk.build(outroot)
 
     else:
@@ -2278,11 +2242,7 @@
     #    e) dafile stack; ensure it has
     #       either 1 or src_count elements
 
-<<<<<<< HEAD
     if dafile and dafile.lower() not in [""," ","none"]:
-=======
-    if dafile and dafile not in [""," ","None","none","NONE"]:
->>>>>>> b8f98c11
         da_stk = stk.build(dafile)
         check_files(da_stk, "dead area")
         da_count = len(da_stk)
@@ -2299,11 +2259,7 @@
     #    f) mskfile stack; ensure it has
     #       either 1 or src_count elements
 
-<<<<<<< HEAD
     if mask and mask.lower() not in [""," ","none"]:
-=======
-    if mask and mask not in [""," ","None","none","NONE"]:
->>>>>>> b8f98c11
         mask_stk = stk.build(mask)
         check_files(mask_stk, "mask")
         mask_count = len(mask_stk)
@@ -2320,11 +2276,7 @@
     #    g) badpixfile file stack; ensure it has
     #       either 1 or src_count elements
 
-<<<<<<< HEAD
     if bpixfile and bpixfile.lower() not in [""," ","none"]:
-=======
-    if bpixfile and bpixfile not in [""," ","None","none","NONE"]:
->>>>>>> b8f98c11
         bpix_stk = stk.build(bpixfile)
         check_files(bpix_stk,"bad pixel")
         bpix_count = len(bpix_stk)
@@ -2347,11 +2299,7 @@
     #       If solution, it can have
     #       1 or more elements per source file.
 
-<<<<<<< HEAD
     if asp and asp.lower() not in [""," ","none"]:
-=======
-    if asp and asp not in [""," ","None","none","NONE"]:
->>>>>>> b8f98c11
         asp_stk = stk.build(asp)
         check_files(asp_stk,"aspect")
         asp_count = len(asp_stk)
@@ -2361,11 +2309,7 @@
     #    i)  dtffile stack; ensure it has
     #        either 1 or src_count elements
 
-<<<<<<< HEAD
     if dtffile and dtffile.lower() not in [""," ","none"]:
-=======
-    if dtffile and dtffile not in [""," ","None","none","NONE"]:
->>>>>>> b8f98c11
         dtf_stk = stk.build(dtffile)
         check_files(dtf_stk,"dead time factor")
         dtf_count = len(dtf_stk)
@@ -2382,7 +2326,7 @@
     #
     # check that there are no spaces in ancillary file paths, if specified
     #
-<<<<<<< HEAD
+
     stk_dict = {"asol":asp_stk,
                 "badpix":bpix_stk,
                 "mask":mask_stk,
@@ -2393,34 +2337,9 @@
         for path in stk_dict[key]:
             if " " in os.path.abspath(path):
                 raise IOError(f"The absolute path for the {key} file, '{os.path.abspath(path)}', cannot contain any spaces")
-=======
-    for path in asp_stk:
-        if " " in os.path.abspath(path):
-            raise IOError(f"The absolute path for the asol file, '{os.path.abspath(path)}', cannot contain any spaces")
-
-    for path in bpix_stk:
-        if " " in os.path.abspath(path):
-            raise IOError(f"The absolute path for the badpix file, '{os.path.abspath(path)}', cannot contain any spaces")
->>>>>>> b8f98c11
 
     if bpix_stk == [""]:
         del(bpix_stk)
-
-<<<<<<< HEAD
-=======
-    for path in mask_stk:
-        if " " in os.path.abspath(path):
-            raise IOError(f"The absolute path for the mask file, '{os.path.abspath(path)}', cannot contain any spaces")
-
-    for path in dtf_stk:
-        if " " in os.path.abspath(path):
-            raise IOError(f"The absolute path for the DTF file, '{os.path.abspath(path)}', cannot contain any spaces")
-
-    for path in da_stk:
-        if " " in os.path.abspath(path):
-            raise IOError(f"The absolute path for the dead area file, '{os.path.abspath(path)}', cannot contain any spaces")
-
->>>>>>> b8f98c11
 
     # Determine if asphist or asol files were input
     # to the 'asp' parameter and build the appropriate
@@ -2732,11 +2651,7 @@
             if fcount == 1:
                 iteminfostr = "\n"
             else:
-<<<<<<< HEAD
                 iteminfostr = f"[{ii+1} of {fcount}]\n"
-=======
-                iteminfostr = f"[{str(ii+1)} of {str(fcount)}]\n"
->>>>>>> b8f98c11
 
             if instrument == "HRC" and weight == "yes":
                 weight = "no"
@@ -2962,11 +2877,8 @@
 
                         v1(f"Converting source region to physical coordinates {iteminfostr}")
 
-<<<<<<< HEAD
                         outreg = tempfile.NamedTemporaryFile(suffix=f"_phys_coords_{srcbkg}{ii+1}.reg",dir=tmpdir)
-=======
-                        outreg = tempfile.NamedTemporaryFile(suffix=f"_phys_coords_{srcbkg}{str(ii+1)}.reg",dir=tmpdir)
->>>>>>> b8f98c11
+
                         fullfile = convert_region(fullfile, filename, outreg.name, "yes", verbose)
 
             ###########################
@@ -3054,12 +2966,8 @@
                 except OSError:
                     #doexit("Failed to create aspect histogram file for " + fullfile, outroot, srcbkg, str(ii+1),full_outroot)
 
-<<<<<<< HEAD
                     if dobkgresp:
                         raise IOError(f"Failed to create aspect histogram file for {fullfile}")
-=======
-                    raise IOError(f"Failed to create aspect histogram file for {fullfile}")
->>>>>>> b8f98c11
                     
             if instrument == "ACIS":
                 try:
