--- conflicted
+++ resolved
@@ -1,25 +1,8 @@
 #~ global chipsPID
 #~ global ds9
 
-#~ global env
+global env
 
-<<<<<<< HEAD
-#~ set env(PATH) $env(ASCDS_INSTALL)/bin:$env(PATH)
-
-#~ #set chipsPID [exec env PATH=$env(ASCDS_INSTALL)/bin:$env(PATH) startchips $ds9(title) &]
-#~ set chipsPID [exec startchips $ds9(title) &]
-
-
-#~ proc CleanUp {chipsPID windowPath} {
-   #~ # check that the window is the top path. No point in trying to kill it for
-   #~ # all sub windows
-   #~ if {$windowPath == "."} {
-      #~ exec kill -9 $chipsPID
-   #~ }
-#~ }
-
-
-=======
 # Need to make sure CIAO's paths are first
 set env(PATH) $env(ASCDS_INSTALL)/bin:$env(PATH)
 
@@ -53,6 +36,5 @@
 #~ }
 
 
->>>>>>> 42135bd2
 #~ # cleanup the chips server
 #~ bind . <Destroy> {CleanUp $chipsPID %W}